// This file contains the common code every implementation uses for stage2
// It is intended to be included multiple times and compiled multiple times
// We assume the file in which it is include already includes
// "simdjson/stage2_build_tape.h" (this simplifies amalgation)

namespace stage2 {

#ifdef SIMDJSON_USE_COMPUTED_GOTO
typedef void* ret_address;
#define INIT_ADDRESSES() { &&array_begin, &&array_continue, &&error, &&finish, &&object_begin, &&object_continue }
#define GOTO(address) { goto *(address); }
#define CONTINUE(address) { goto *(address); }
#else
typedef char ret_address;
#define INIT_ADDRESSES() { '[', 'a', 'e', 'f', '{', 'o' };
#define GOTO(address)                 \
  {                                   \
    switch(address) {                 \
      case '[': goto array_begin;     \
      case 'a': goto array_continue;  \
      case 'e': goto error;           \
      case 'f': goto finish;          \
      case '{': goto object_begin;    \
      case 'o': goto object_continue; \
    }                                 \
  }
// For the more constrained pop_scope() situation
#define CONTINUE(address)             \
  {                                   \
    switch(address) {                 \
      case 'a': goto array_continue;  \
      case 'o': goto object_continue; \
      case 'f': goto finish;          \
    }                                 \
  }
#endif

struct unified_machine_addresses {
  ret_address array_begin;
  ret_address array_continue;
  ret_address error;
  ret_address finish;
  ret_address object_begin;
  ret_address object_continue;
};

#undef FAIL_IF
#define FAIL_IF(EXPR) { if (EXPR) { return addresses.error; } }

// This is just so we can call parse_string() from parser.parse_string() without conflict.
WARN_UNUSED really_inline bool
really_parse_string(const uint8_t *buf, size_t len, ParsedJson &pj, uint32_t depth, uint32_t idx) {
  return parse_string(buf, len, pj, depth, idx);
}
WARN_UNUSED really_inline bool
really_parse_number(const uint8_t *const buf, ParsedJson &pj, const uint32_t offset, bool found_minus) {
  return parse_number(buf, pj, offset, found_minus);
}

struct structural_parser {
  const uint8_t* const buf;
  const size_t len;
  ParsedJson &pj;
  uint32_t i; // next structural index
  uint32_t idx; // location of the structural character in the input (buf)
  uint8_t c;    // used to track the (structural) character we are looking at
  uint32_t depth = 0; // could have an arbitrary starting depth

  really_inline structural_parser(const uint8_t *_buf, size_t _len, ParsedJson &_pj, uint32_t _i = 0) : buf{_buf}, len{_len}, pj{_pj}, i{_i} {}

  WARN_UNUSED really_inline int set_error_code(ErrorValues error_code) {
    pj.error_code = error_code;
    return error_code;
  }

<<<<<<< HEAD
  UPDATE_CHAR();
  switch (c) {
  case '{':
    pj.containing_scope_offset[depth] = pj.get_current_loc();
    SET_GOTO_START_CONTINUE();
    depth++;
    if (depth >= pj.depth_capacity) {
      goto fail;
    }
    pj.write_tape(
        0, c); /* strangely, moving this to object_begin slows things down */
    goto object_begin;
  case '[':
    pj.containing_scope_offset[depth] = pj.get_current_loc();
    SET_GOTO_START_CONTINUE();
    depth++;
    if (depth >= pj.depth_capacity) {
      goto fail;
    }
    pj.write_tape(0, c);
    goto array_begin;
    /**
     * A JSON text is a serialized value.  Note that certain previous
     * specifications of JSON constrained a JSON text to be an object or an
     * array.  Implementations that generate only objects or arrays where a
     * JSON text is called for will be interoperable in the sense that all
     * implementations will accept these as conforming JSON texts.
     * https://tools.ietf.org/html/rfc8259
     **/
  case '"': {
    if (!parse_string(buf, len, pj, depth, idx)) {
      goto fail;
    }
    break;
  }
  case 't': {
    /* We need to make a copy to make sure that the string is space
     * terminated.
     * This only applies to the JSON document made solely of the true
     * value.
     * This is not about padding the input, which should already be padded up
     * to len + SIMDJSON_PADDING. However, we have no control at this stage
     * on how the padding was done. What if the input string was padded with nulls?
     * It is quite common for an input string to have an extra null character (C string).
     * This copy is relatively expensive, but it will almost never be called in
     * practice unless you are in the strange scenario where you have many JSON
     * documents made of single atoms.
     */
=======
  really_inline char advance_char() {
    idx = pj.structural_indexes[i++];
    c = buf[idx];
    return c;
  }

  template<typename F>
  really_inline bool with_space_terminated_copy(const F& f) {
    /**
    * We need to make a copy to make sure that the string is space terminated.
    * This is not about padding the input, which should already padded up
    * to len + SIMDJSON_PADDING. However, we have no control at this stage
    * on how the padding was done. What if the input string was padded with nulls?
    * It is quite common for an input string to have an extra null character (C string).
    * We do not want to allow 9\0 (where \0 is the null character) inside a JSON
    * document, but the string "9\0" by itself is fine. So we make a copy and
    * pad the input with spaces when we know that there is just one input element.
    * This copy is relatively expensive, but it will almost never be called in
    * practice unless you are in the strange scenario where you have many JSON
    * documents made of single numbers.
    */
>>>>>>> 165e2377
    char *copy = static_cast<char *>(malloc(len + SIMDJSON_PADDING));
    if (copy == nullptr) {
      return true;
    }
    memcpy(copy, buf, len);
    memset(copy + len, ' ', SIMDJSON_PADDING);
    bool result = f(reinterpret_cast<const uint8_t*>(copy), idx);
    free(copy);
    return result;
  }
<<<<<<< HEAD
  case 'f': {
    /* We need to make a copy to make sure that the string is space
     * terminated.
     * This only applies to the JSON document made solely of the false
     * value.
     * This is not about padding the input, which should already be padded up
     * to len + SIMDJSON_PADDING. However, we have no control at this stage
     * on how the padding was done. What if the input string was padded with nulls?
     * It is quite common for an input string to have an extra null character (C string).
     * This copy is relatively expensive, but it will almost never be called in
     * practice unless you are in the strange scenario where you have many JSON
     * documents made of single atoms.
     */
    char *copy = static_cast<char *>(malloc(len + SIMDJSON_PADDING));
    if (copy == nullptr) {
      goto fail;
    }
    memcpy(copy, buf, len);
    memset(copy + len, ' ', sizeof(uint64_t));
    if (!is_valid_false_atom(reinterpret_cast<const uint8_t *>(copy) + idx)) {
      free(copy);
      goto fail;
    }
    free(copy);
    pj.write_tape(0, c);
    break;
  }
  case 'n': {
    /* We need to make a copy to make sure that the string is space
     * terminated.
     * This is not about padding the input, which should already padded up
     * to len + SIMDJSON_PADDING. However, we have no control at this stage
     * on how the padding was done. What if the input string was padded with nulls?
     * It is quite common for an input string to have an extra null character (C string).
     * This only applies to the JSON document made solely of the null value.
     * This copy is relatively expensive, but it will almost never be called in
     * practice unless you are in the strange scenario where you have many JSON
     * documents made of single atoms.
     */
    char *copy = static_cast<char *>(malloc(len + SIMDJSON_PADDING));
    if (copy == nullptr) {
      goto fail;
    }
    memcpy(copy, buf, len);
    memset(copy + len, ' ', sizeof(uint64_t));
    if (!is_valid_null_atom(reinterpret_cast<const uint8_t *>(copy) + idx)) {
      free(copy);
      goto fail;
    }
    free(copy);
    pj.write_tape(0, c);
    break;
  }
  case '0':
  case '1':
  case '2':
  case '3':
  case '4':
  case '5':
  case '6':
  case '7':
  case '8':
  case '9': {
    /**
    * We need to make a copy to make sure that the input string is space terminated.
    * This is not about padding the input, which should already padded up
    * to len + SIMDJSON_PADDING. However, we have no control at this stage
    * on how the padding was done. What if the input string was padded with nulls?
    * It is quite common for an input string to have an extra null character (C string).
    * We do not want to allow 9\0 (where \0 is the null character) inside a JSON
    * document, but the string "9\0" by itself is fine. So we make a copy and
    * pad the input with spaces when we know that there is just one input element.
    * This copy is relatively expensive, but it will almost never be called in
    * practice unless you are in the strange scenario where you have many JSON
    * documents made of single atoms.
    */
    char *copy = static_cast<char *>(malloc(len + SIMDJSON_PADDING));
    if (copy == nullptr) {
      goto fail;
    }
    memcpy(copy, buf, len);
    memset(copy + len, ' ', SIMDJSON_PADDING);
    if (!parse_number(reinterpret_cast<const uint8_t *>(copy), pj, idx,
                      false)) {
      free(copy);
      goto fail;
    }
    free(copy);
    break;
  }
  case '-': {
    /**
    * We need to make a copy to make sure that the input string is space terminated.
    * This is not about padding the input, which should already padded up
    * to len + SIMDJSON_PADDING. However, we have no control at this stage
    * on how the padding was done. What if the input string was padded with nulls?
    * It is quite common for an input string to have an extra null character (C string).
    * We do not want to allow -9\0 (where \0 is the null character) inside a JSON
    * document, but the string "-9\0" by itself is fine. So we make a copy and
    * pad the input with spaces when we know that there is just one input element.
    * This copy is relatively expensive, but it will almost never be called in
    * practice unless you are in the strange scenario where you have many JSON
    * documents made of single atoms.
    */
    char *copy = static_cast<char *>(malloc(len + SIMDJSON_PADDING));
    if (copy == nullptr) {
      goto fail;
    }
    memcpy(copy, buf, len);
    memset(copy + len, ' ', SIMDJSON_PADDING);
    if (!parse_number(reinterpret_cast<const uint8_t *>(copy), pj, idx, true)) {
      free(copy);
      goto fail;
    }
    free(copy);
    break;
=======

  WARN_UNUSED really_inline bool push_start_scope(ret_address continue_state, char type) {
    pj.containing_scope_offset[depth] = pj.get_current_loc();
    pj.ret_address[depth] = continue_state;
    depth++;
    pj.write_tape(0, type);
    return depth >= pj.depth_capacity;
  }

  WARN_UNUSED really_inline bool push_start_scope(ret_address continue_state) {
    return push_start_scope(continue_state, c);
  }

  WARN_UNUSED really_inline bool push_scope(ret_address continue_state) {
    pj.containing_scope_offset[depth] = pj.get_current_loc();
    pj.write_tape(0, c); // Do this as early as possible
    pj.ret_address[depth] = continue_state;
    depth++;
    return depth >= pj.depth_capacity;
  }

  WARN_UNUSED really_inline ret_address pop_scope() {
    // write our tape location to the header scope
    depth--;
    pj.write_tape(pj.containing_scope_offset[depth], c);
    pj.annotate_previous_loc(pj.containing_scope_offset[depth], pj.get_current_loc());
    return pj.ret_address[depth];
  }
  really_inline void pop_root_scope() {
    // write our tape location to the header scope
    // The root scope gets written *at* the previous location.
    depth--;
    pj.annotate_previous_loc(pj.containing_scope_offset[depth], pj.get_current_loc());
    pj.write_tape(pj.containing_scope_offset[depth], 'r');
>>>>>>> 165e2377
  }

  WARN_UNUSED really_inline bool parse_string() {
    return !really_parse_string(buf, len, pj, depth, idx);
  }

  WARN_UNUSED really_inline bool parse_number(const uint8_t *copy, uint32_t offset, bool found_minus) {
    return !really_parse_number(copy, pj, offset, found_minus);
  }
  WARN_UNUSED really_inline bool parse_number(bool found_minus) {
    return parse_number(buf, idx, found_minus);
  }

  WARN_UNUSED really_inline bool parse_atom(const uint8_t *copy, uint32_t offset) {
    switch (c) {
      case 't':
        if (!is_valid_true_atom(copy + offset)) { return true; };
        break;
      case 'f':
        if (!is_valid_false_atom(copy + offset)) { return true; }
        break;
      case 'n':
        if (!is_valid_null_atom(copy + offset)) { return true; }
        break;
      default:
        return false;
    }
    pj.write_tape(0, c);
    return false;
  }

  WARN_UNUSED really_inline bool parse_atom() {
    return parse_atom(buf, idx);
  }

  WARN_UNUSED really_inline ret_address parse_value(const unified_machine_addresses &addresses, ret_address continue_state) {
    switch (c) {
    case '"':
      FAIL_IF( parse_string() );
      return continue_state;
    case 't': case 'f': case 'n':
      FAIL_IF( parse_atom() );
      return continue_state;
    case '0': case '1': case '2': case '3': case '4':
    case '5': case '6': case '7': case '8': case '9':
      FAIL_IF( parse_number(false) );
      return continue_state;
    case '-':
      FAIL_IF( parse_number(true) );
      return continue_state;
    case '{':
      FAIL_IF( push_scope(continue_state) );
      return addresses.object_begin;
    case '[':
      FAIL_IF( push_scope(continue_state) );
      return addresses.array_begin;
    default:
      return addresses.error;
    }
  }

  WARN_UNUSED really_inline int finish() {
    // the string might not be NULL terminated.
    if ( i + 1 != pj.n_structural_indexes ) {
      return set_error_code(TAPE_ERROR);
    }
    pop_root_scope();
    if (depth != 0) {
      return set_error_code(TAPE_ERROR);
    }
    if (pj.containing_scope_offset[depth] != 0) {
      return set_error_code(TAPE_ERROR);
    }

    pj.valid = true;
    return set_error_code(SUCCESS);
  }

  WARN_UNUSED really_inline int error() {
    /* we do not need the next line because this is done by pj.init(),
    * pessimistically.
    * pj.is_valid  = false;
    * At this point in the code, we have all the time in the world.
    * Note that we know exactly where we are in the document so we could,
    * without any overhead on the processing code, report a specific
    * location.
    * We could even trigger special code paths to assess what happened
    * carefully,
    * all without any added cost. */
    if (depth >= pj.depth_capacity) {
      return set_error_code(DEPTH_ERROR);
    }
    switch (c) {
    case '"':
      return set_error_code(STRING_ERROR);
    case '0':
    case '1':
    case '2':
    case '3':
    case '4':
    case '5':
    case '6':
    case '7':
    case '8':
    case '9':
    case '-':
      return set_error_code(NUMBER_ERROR);
    case 't':
      return set_error_code(T_ATOM_ERROR);
    case 'n':
      return set_error_code(N_ATOM_ERROR);
    case 'f':
      return set_error_code(F_ATOM_ERROR);
    default:
      return set_error_code(TAPE_ERROR);
    }
  }

  WARN_UNUSED really_inline int start(ret_address finish_state) {
    pj.init(); // sets is_valid to false
    if (len > pj.byte_capacity) {
      return CAPACITY;
    }
    // Advance to the first character as soon as possible
    advance_char();
    // Push the root scope (there is always at least one scope)
    if (push_start_scope(finish_state, 'r')) {
      return DEPTH_ERROR;
    }
    return SUCCESS;
  }
};

// Redefine FAIL_IF to use goto since it'll be used inside the function now
#undef FAIL_IF
#define FAIL_IF(EXPR) { if (EXPR) { goto error; } }

/************
 * The JSON is parsed to a tape, see the accompanying tape.md file
 * for documentation.
 ***********/
WARN_UNUSED  int
unified_machine(const uint8_t *buf, size_t len, ParsedJson &pj) {
  static constexpr unified_machine_addresses addresses = INIT_ADDRESSES();
  structural_parser parser(buf, len, pj);
  int result = parser.start(addresses.finish);
  if (result) { return result; }

  //
  // Read first value
  //
  switch (parser.c) {
  case '{':
    FAIL_IF( parser.push_start_scope(addresses.finish) );
    goto object_begin;
  case '[':
    FAIL_IF( parser.push_start_scope(addresses.finish) );
    goto array_begin;
  case '"':
    FAIL_IF( parser.parse_string() );
    goto finish;
  case 't': case 'f': case 'n':
    FAIL_IF(
      parser.with_space_terminated_copy([&](auto copy, auto idx) {
        return parser.parse_atom(copy, idx);
      })
    );
    goto finish;
  case '0': case '1': case '2': case '3': case '4':
  case '5': case '6': case '7': case '8': case '9':
    FAIL_IF(
      parser.with_space_terminated_copy([&](auto copy, auto idx) {
        return parser.parse_number(copy, idx, false);
      })
    );
    goto finish;
  case '-':
    FAIL_IF(
      parser.with_space_terminated_copy([&](auto copy, auto idx) {
        return parser.parse_number(copy, idx, true);
      })
    );
    goto finish;
  default:
    goto error;
  }

//
// Object parser states
//
object_begin:
  parser.advance_char();
  switch (parser.c) {
  case '"': {
    FAIL_IF( parser.parse_string() );
    goto object_key_state;
  }
  case '}':
    goto scope_end; // could also go to object_continue
  default:
    goto error;
  }

object_key_state:
  FAIL_IF( parser.advance_char() != ':' );

  parser.advance_char();
  GOTO( parser.parse_value(addresses, addresses.object_continue) );

object_continue:
  switch (parser.advance_char()) {
  case ',':
    FAIL_IF( parser.advance_char() != '"' );
    FAIL_IF( parser.parse_string() );
    goto object_key_state;
  case '}':
    goto scope_end;
  default:
    goto error;
  }

scope_end:
  CONTINUE( parser.pop_scope() );

//
// Array parser states
//
array_begin:
  if (parser.advance_char() == ']') {
    goto scope_end; // could also go to array_continue
  }

main_array_switch:
  /* we call update char on all paths in, so we can peek at parser.c on the
   * on paths that can accept a close square brace (post-, and at start) */
  GOTO( parser.parse_value(addresses, addresses.array_continue) );

array_continue:
  switch (parser.advance_char()) {
  case ',':
    parser.advance_char();
    goto main_array_switch;
  case ']':
    goto scope_end;
  default:
    goto error;
  }

finish:
  return parser.finish();

error:
  return parser.error();
}

} // namespace stage2<|MERGE_RESOLUTION|>--- conflicted
+++ resolved
@@ -73,56 +73,6 @@
     return error_code;
   }
 
-<<<<<<< HEAD
-  UPDATE_CHAR();
-  switch (c) {
-  case '{':
-    pj.containing_scope_offset[depth] = pj.get_current_loc();
-    SET_GOTO_START_CONTINUE();
-    depth++;
-    if (depth >= pj.depth_capacity) {
-      goto fail;
-    }
-    pj.write_tape(
-        0, c); /* strangely, moving this to object_begin slows things down */
-    goto object_begin;
-  case '[':
-    pj.containing_scope_offset[depth] = pj.get_current_loc();
-    SET_GOTO_START_CONTINUE();
-    depth++;
-    if (depth >= pj.depth_capacity) {
-      goto fail;
-    }
-    pj.write_tape(0, c);
-    goto array_begin;
-    /**
-     * A JSON text is a serialized value.  Note that certain previous
-     * specifications of JSON constrained a JSON text to be an object or an
-     * array.  Implementations that generate only objects or arrays where a
-     * JSON text is called for will be interoperable in the sense that all
-     * implementations will accept these as conforming JSON texts.
-     * https://tools.ietf.org/html/rfc8259
-     **/
-  case '"': {
-    if (!parse_string(buf, len, pj, depth, idx)) {
-      goto fail;
-    }
-    break;
-  }
-  case 't': {
-    /* We need to make a copy to make sure that the string is space
-     * terminated.
-     * This only applies to the JSON document made solely of the true
-     * value.
-     * This is not about padding the input, which should already be padded up
-     * to len + SIMDJSON_PADDING. However, we have no control at this stage
-     * on how the padding was done. What if the input string was padded with nulls?
-     * It is quite common for an input string to have an extra null character (C string).
-     * This copy is relatively expensive, but it will almost never be called in
-     * practice unless you are in the strange scenario where you have many JSON
-     * documents made of single atoms.
-     */
-=======
   really_inline char advance_char() {
     idx = pj.structural_indexes[i++];
     c = buf[idx];
@@ -142,9 +92,8 @@
     * pad the input with spaces when we know that there is just one input element.
     * This copy is relatively expensive, but it will almost never be called in
     * practice unless you are in the strange scenario where you have many JSON
-    * documents made of single numbers.
+    * documents made of single atoms.
     */
->>>>>>> 165e2377
     char *copy = static_cast<char *>(malloc(len + SIMDJSON_PADDING));
     if (copy == nullptr) {
       return true;
@@ -155,124 +104,6 @@
     free(copy);
     return result;
   }
-<<<<<<< HEAD
-  case 'f': {
-    /* We need to make a copy to make sure that the string is space
-     * terminated.
-     * This only applies to the JSON document made solely of the false
-     * value.
-     * This is not about padding the input, which should already be padded up
-     * to len + SIMDJSON_PADDING. However, we have no control at this stage
-     * on how the padding was done. What if the input string was padded with nulls?
-     * It is quite common for an input string to have an extra null character (C string).
-     * This copy is relatively expensive, but it will almost never be called in
-     * practice unless you are in the strange scenario where you have many JSON
-     * documents made of single atoms.
-     */
-    char *copy = static_cast<char *>(malloc(len + SIMDJSON_PADDING));
-    if (copy == nullptr) {
-      goto fail;
-    }
-    memcpy(copy, buf, len);
-    memset(copy + len, ' ', sizeof(uint64_t));
-    if (!is_valid_false_atom(reinterpret_cast<const uint8_t *>(copy) + idx)) {
-      free(copy);
-      goto fail;
-    }
-    free(copy);
-    pj.write_tape(0, c);
-    break;
-  }
-  case 'n': {
-    /* We need to make a copy to make sure that the string is space
-     * terminated.
-     * This is not about padding the input, which should already padded up
-     * to len + SIMDJSON_PADDING. However, we have no control at this stage
-     * on how the padding was done. What if the input string was padded with nulls?
-     * It is quite common for an input string to have an extra null character (C string).
-     * This only applies to the JSON document made solely of the null value.
-     * This copy is relatively expensive, but it will almost never be called in
-     * practice unless you are in the strange scenario where you have many JSON
-     * documents made of single atoms.
-     */
-    char *copy = static_cast<char *>(malloc(len + SIMDJSON_PADDING));
-    if (copy == nullptr) {
-      goto fail;
-    }
-    memcpy(copy, buf, len);
-    memset(copy + len, ' ', sizeof(uint64_t));
-    if (!is_valid_null_atom(reinterpret_cast<const uint8_t *>(copy) + idx)) {
-      free(copy);
-      goto fail;
-    }
-    free(copy);
-    pj.write_tape(0, c);
-    break;
-  }
-  case '0':
-  case '1':
-  case '2':
-  case '3':
-  case '4':
-  case '5':
-  case '6':
-  case '7':
-  case '8':
-  case '9': {
-    /**
-    * We need to make a copy to make sure that the input string is space terminated.
-    * This is not about padding the input, which should already padded up
-    * to len + SIMDJSON_PADDING. However, we have no control at this stage
-    * on how the padding was done. What if the input string was padded with nulls?
-    * It is quite common for an input string to have an extra null character (C string).
-    * We do not want to allow 9\0 (where \0 is the null character) inside a JSON
-    * document, but the string "9\0" by itself is fine. So we make a copy and
-    * pad the input with spaces when we know that there is just one input element.
-    * This copy is relatively expensive, but it will almost never be called in
-    * practice unless you are in the strange scenario where you have many JSON
-    * documents made of single atoms.
-    */
-    char *copy = static_cast<char *>(malloc(len + SIMDJSON_PADDING));
-    if (copy == nullptr) {
-      goto fail;
-    }
-    memcpy(copy, buf, len);
-    memset(copy + len, ' ', SIMDJSON_PADDING);
-    if (!parse_number(reinterpret_cast<const uint8_t *>(copy), pj, idx,
-                      false)) {
-      free(copy);
-      goto fail;
-    }
-    free(copy);
-    break;
-  }
-  case '-': {
-    /**
-    * We need to make a copy to make sure that the input string is space terminated.
-    * This is not about padding the input, which should already padded up
-    * to len + SIMDJSON_PADDING. However, we have no control at this stage
-    * on how the padding was done. What if the input string was padded with nulls?
-    * It is quite common for an input string to have an extra null character (C string).
-    * We do not want to allow -9\0 (where \0 is the null character) inside a JSON
-    * document, but the string "-9\0" by itself is fine. So we make a copy and
-    * pad the input with spaces when we know that there is just one input element.
-    * This copy is relatively expensive, but it will almost never be called in
-    * practice unless you are in the strange scenario where you have many JSON
-    * documents made of single atoms.
-    */
-    char *copy = static_cast<char *>(malloc(len + SIMDJSON_PADDING));
-    if (copy == nullptr) {
-      goto fail;
-    }
-    memcpy(copy, buf, len);
-    memset(copy + len, ' ', SIMDJSON_PADDING);
-    if (!parse_number(reinterpret_cast<const uint8_t *>(copy), pj, idx, true)) {
-      free(copy);
-      goto fail;
-    }
-    free(copy);
-    break;
-=======
 
   WARN_UNUSED really_inline bool push_start_scope(ret_address continue_state, char type) {
     pj.containing_scope_offset[depth] = pj.get_current_loc();
@@ -307,7 +138,6 @@
     depth--;
     pj.annotate_previous_loc(pj.containing_scope_offset[depth], pj.get_current_loc());
     pj.write_tape(pj.containing_scope_offset[depth], 'r');
->>>>>>> 165e2377
   }
 
   WARN_UNUSED really_inline bool parse_string() {
@@ -387,7 +217,7 @@
   }
 
   WARN_UNUSED really_inline int error() {
-    /* we do not need the next line because this is done by pj.init(),
+    /* We do not need the next line because this is done by pj.init(),
     * pessimistically.
     * pj.is_valid  = false;
     * At this point in the code, we have all the time in the world.
